use anyhow::Error;
use dashmap::DashMap;
use lmdb::{Cursor, Environment, Transaction};
use std::path::Path;
use std::sync::Arc;
use std::thread::{self, sleep};
use std::time::{Duration, SystemTime, UNIX_EPOCH};
use lmdb::WriteFlags;
use once_cell::sync::OnceCell;
use redis::{Client, Commands};
use tracing::{debug, error};

pub static REDIS: OnceCell<Client> = OnceCell::new();
pub static LMDB_ENV: OnceCell<lmdb::Environment> = OnceCell::new();

pub type RevokedTokenMap = Arc<DashMap<String, u64>>;

pub async fn start_revoked_token_ttl(
    revoked_tokens: RevokedTokenMap,
    every: Duration,
    redis_url: Option<String>,
) {
    let opt_path = Some("/opt/proxyauth/db/".to_string());

    // Init LMDB
    if let Some(path) = opt_path {
        if LMDB_ENV.get().is_none() {
            let env = Environment::new()
            .set_max_dbs(1)
            .open(Path::new(&path))
            .expect("Failed to open LMDB");
            LMDB_ENV.set(env).expect("LMDB already initialized");
        }
    }

    // Init Redis
    if let Some(url) = redis_url {
        if REDIS.get().is_none() {
            let client = Client::open(url).expect("Invalid Redis URL");
            REDIS.set(client).expect("REDIS client already initialized");
        }

        thread::spawn(move || {
            loop {
                // Redis -> LMDB + RAM

                debug!("[RevokedSync] Fetched tokens from Redis");

                if let Some(client) = REDIS.get() {
                    if let Ok(mut con) = client.get_connection() {
                        let action_keys: Vec<String> = match con.scan_match::<String, String>("*_action".to_string()) {
                            Ok(iter) => iter.collect::<Vec<String>>(),
                            Err(_) => Vec::new(),
                        };

                        for action_key in action_keys {
                            let token_id = action_key.trim_end_matches("_action");
                            //println!("[RevokedSync] Processing token_id: {}", token_id);

                            let action: Result<String, _> = con.get(&action_key);

                            match action.as_deref() {
                                Ok("1") => {
                                    let exp_result = con.get::<_, u64>(&format!("token:{}", token_id));
                                    let key: &[u8] = token_id.as_bytes();
                                    let value_buf;
                                    let value: &[u8] = match exp_result {
                                        Ok(exp) => {
                                            value_buf = exp.to_be_bytes();
                                            &value_buf
                                        }
                                        Err(_) => &[],
                                    };

                                    let mut should_update = true;

                                    if let Some(env) = LMDB_ENV.get() {
                                        if let Ok(db) = env.open_db(Some("revoke")) {
                                            if let Ok(txn) = env.begin_ro_txn() {
                                                if let Ok(existing) = txn.get::<&[u8]>(db, &key) {
                                                    should_update = existing != value;
                                                }
                                            }
                                        }
                                    }

                                    if should_update {
                                        if let Some(env) = LMDB_ENV.get() {
                                            if let Ok(db) = env.open_db(Some("revoke")) {
                                                if let Ok(mut txn) = env.begin_rw_txn() {
                                                    if let Err(e) = txn.put::<&[u8], &[u8]>(db, &key, &value, WriteFlags::empty()) {
                                                        error!("[RevokedSync] LMDB put error for {}: {}", token_id, e);
                                                    }
                                                    let _ = txn.commit();
                                                }
                                            }
                                        }
                                    }

                                    let exp_val = match value.len() {
                                        8 => Some(u64::from_be_bytes(value.try_into().unwrap())),
                                        0 => Some(0),
                                        _ => None,
                                    };

                                    if let Some(exp) = exp_val {
                                        revoked_tokens.insert(token_id.to_string(), exp);
                                    }
                                }
                                Ok("2") => {
                                    if let Some(env) = LMDB_ENV.get() {
                                        if let Ok(db) = env.open_db(Some("revoke")) {
                                            if let Ok(mut txn) = env.begin_rw_txn() {
                                                let key = token_id.as_bytes();
                                                let _ = txn.del::<&[u8]>(db, &key, None)
                                                .map_err(|e| error!("[RevokedSync] LMDB delete error for {}: {}", token_id, e));
                                                let _ = txn.commit();
                                            }
                                        }
                                    }
                                    revoked_tokens.remove(token_id);
                                }
                                _other => {
<<<<<<< HEAD
                                    //println!("[RevokedSync] Unknown or missing action for {}: {:?}", token_id, other);
=======
                                    //debug!("[RevokedSync] Unknown or missing action for {}: {:?}", token_id, other);
>>>>>>> 3c0bf4d7
                                    continue;
                                }
                            }
                        }
                    }
                }

                // LMDB -> RAM
                if let Some(env) = LMDB_ENV.get() {
                    if let Ok(db) = env.open_db(Some("revoke")) {
                        if let Ok(txn) = env.begin_ro_txn() {
                            if let Ok(mut cursor) = txn.open_ro_cursor(db) {
                                for result in cursor.iter() {
                                    let (key, value) = match result {
                                        Ok((key, value)) => (key, value),
                                        Err(_) => continue,
                                    };

                                    let token_id = match std::str::from_utf8(key) {
                                        Ok(s) => s.to_string(),
                                        Err(_) => continue,
                                    };

                                    let exp = if value.len() == 8 {
                                        match value.try_into().map(u64::from_be_bytes) {
                                            Ok(e) => e,
                                            Err(_) => continue,
                                        }
                                    } else if value.is_empty() {
                                        0
                                    } else {
                                        continue;
                                    };

                                    revoked_tokens.insert(token_id, exp);
                                }
                            }
                        }
                    }
                }

                // RAM purge
                let now = SystemTime::now()
                .duration_since(UNIX_EPOCH)
                .unwrap()
                .as_secs();
                let before = revoked_tokens.len();
                revoked_tokens.retain(|_, &mut exp| exp == 0 || exp > now);
                let after = revoked_tokens.len();

                if before != after {
                    debug!("[RevokedSync] Purged {} expired tokens", before - after);
                }

                sleep(every);
            }
        });
    }
}


pub fn load_revoked_tokens() -> Result<Arc<DashMap<String, u64>>, Error> {
    let map = DashMap::new();

    if let Some(env) = LMDB_ENV.get() {
        let db = env.open_db(Some("revoke"))?;
        let txn = env.begin_ro_txn()?;
        let mut cursor = txn.open_ro_cursor(db)?;

        for result in cursor.iter() {
            let (key, value) = match result {
                Ok((key, value)) => (key, value),
                Err(e) => {
<<<<<<< HEAD
                    eprintln!("Error while iterating LMDB: {}", e);
=======
                    error!("Error while iterating LMDB: {}", e);
>>>>>>> 3c0bf4d7
                    continue;
                }
            };

            let token_id = match std::str::from_utf8(key) {
                Ok(s) => s.to_string(),
                Err(_) => continue,
            };

            let exp = if value.len() == 8 {
                match value.try_into().map(u64::from_be_bytes) {
                    Ok(exp) => exp,
                    Err(_) => continue,
                }
            } else if value.is_empty() {
                0
            } else {
                continue;
            };

            map.insert(token_id, exp);
        }

        return Ok(Arc::new(map));
    }

    Err(anyhow::anyhow!("LMDB is not initialized"))
}
<|MERGE_RESOLUTION|>--- conflicted
+++ resolved
@@ -121,11 +121,7 @@
                                     revoked_tokens.remove(token_id);
                                 }
                                 _other => {
-<<<<<<< HEAD
-                                    //println!("[RevokedSync] Unknown or missing action for {}: {:?}", token_id, other);
-=======
                                     //debug!("[RevokedSync] Unknown or missing action for {}: {:?}", token_id, other);
->>>>>>> 3c0bf4d7
                                     continue;
                                 }
                             }
@@ -199,11 +195,7 @@
             let (key, value) = match result {
                 Ok((key, value)) => (key, value),
                 Err(e) => {
-<<<<<<< HEAD
-                    eprintln!("Error while iterating LMDB: {}", e);
-=======
                     error!("Error while iterating LMDB: {}", e);
->>>>>>> 3c0bf4d7
                     continue;
                 }
             };
