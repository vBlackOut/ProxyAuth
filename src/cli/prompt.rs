use crate::cli::command::{Cli, Commands};
<<<<<<< HEAD
use crate::config::config::{load_config, AppConfig};
=======
use crate::config::config::{AppConfig, load_config};
>>>>>>> e44dacbd
use crate::config::def_config::{
    ensure_running_as_proxyauth, ensure_running_as_root, ensure_user_proxyauth_exists,
    setup_proxyauth_directory, switch_to_user,
};
use crate::keystore::export::export_as_file;
use clap::Parser;
use reqwest::{
<<<<<<< HEAD
    header::{HeaderMap, HeaderValue},
    ClientBuilder,
=======
    ClientBuilder,
    header::{HeaderMap, HeaderValue},
>>>>>>> e44dacbd
};
use std::sync::Arc;

pub async fn prompt() -> Result<(), Box<dyn std::error::Error>> {
    let cli = Cli::parse();

    match &cli.command {
        None => return Ok(()),

        Some(Commands::Prepare) => {
            switch_to_user("root")?;
            ensure_running_as_root();
            ensure_user_proxyauth_exists()?;
            setup_proxyauth_directory()?;
            std::process::exit(0);
        }

        Some(Commands::Sync { target }) => {
            ensure_running_as_root();

            match target.as_deref() {
                None => {
                    std::process::exit(0);
                }
                Some("export") => {
                    let _ = export_as_file();
                    std::process::exit(0);
                }
                Some(_host) => Ok(()),
            }
        }

        Some(Commands::Stats) => {
            switch_to_user("proxyauth")?;
            ensure_running_as_proxyauth();

            let config: Arc<AppConfig> = load_config("/etc/proxyauth/config/config.json");

            let mut headers = HeaderMap::new();
            headers.insert("X-Auth-Token", HeaderValue::from_str(&config.token_admin)?);

            let client = ClientBuilder::new()
                .danger_accept_invalid_certs(true)
                .build()?;

            let response = client
                .get("https://127.0.0.1:8080/adm/stats")
                .headers(headers)
                .send()
                .await?;

            if response.status().is_success() {
                let body = response.text().await?;
                println!("{}", body);
                std::process::exit(0);
            } else {
                eprintln!("Server responded with error status: {}", response.status());
                std::process::exit(1);
            }
        }
    }
}<|MERGE_RESOLUTION|>--- conflicted
+++ resolved
@@ -1,9 +1,5 @@
 use crate::cli::command::{Cli, Commands};
-<<<<<<< HEAD
-use crate::config::config::{load_config, AppConfig};
-=======
 use crate::config::config::{AppConfig, load_config};
->>>>>>> e44dacbd
 use crate::config::def_config::{
     ensure_running_as_proxyauth, ensure_running_as_root, ensure_user_proxyauth_exists,
     setup_proxyauth_directory, switch_to_user,
@@ -11,13 +7,8 @@
 use crate::keystore::export::export_as_file;
 use clap::Parser;
 use reqwest::{
-<<<<<<< HEAD
-    header::{HeaderMap, HeaderValue},
-    ClientBuilder,
-=======
     ClientBuilder,
     header::{HeaderMap, HeaderValue},
->>>>>>> e44dacbd
 };
 use std::sync::Arc;
 
