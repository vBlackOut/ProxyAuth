--- conflicted
+++ resolved
@@ -164,10 +164,7 @@
   This method is used in Django for password hashing via PBKDF2:
   https://docs.djangoproject.com/en/5.1/ref/settings/#std-setting-SECRET_KEY
 
-<<<<<<< HEAD
-
-=======
->>>>>>> 47a80751
+
 # Failover
 <details>
 <summary>Failover normal mode (click for open)</summary>
@@ -179,10 +176,6 @@
 <img height="500px" height="500px" src="https://proxyauth.app/static/images/fail_over__proxy.png">
 </details>
 
-<<<<<<< HEAD
-
-=======
->>>>>>> 47a80751
 ## ProxyAuth Structure
 The server behaves like an authentication proxy.
 
